--- conflicted
+++ resolved
@@ -2132,7 +2132,6 @@
 	)
 	
 
-<<<<<<< HEAD
 	[string]$BaseUri     = "https://$($global:CWServerConnection.Server)/v4_6_release/apis/3.0/system/reports/$ReportName"
     [string]$Accept      = "application/vnd.connectwise.com+json; version=v2015_3"
     [string]$ContentType = "application/json"
@@ -2142,37 +2141,6 @@
     $Headers = @{
         "X-cw-overridessl"	= "True"
         "Authorization"		= "Basic $encodedAuth"
-=======
-    param(
-        [Parameter(Mandatory=$true)]
-        $Server,
-        [Parameter(Mandatory=$true)]
-        $Company,
-        $MemberID,
-        $IntegratorUser,
-        $IntegratorPass,        
-        $pubkey,
-        $privatekey,
-        [switch]$Force
-    )
-    
-    # Check to make sure one of the full auth pairs is passed.
-    ##TODO
-    #if((!$MemberID -or !$IntegratorUser -or !$IntegratorPass) -and (!$pubkey -or !$privatekey)){}
-    
-    if ($global:CWServerConnection -and !$Force) {
-        return
-    }
-    # If connecting with a public/private API key
-    if($pubkey -and $privatekey){
-        $Authstring  = $Company + '+' + $pubkey + ':' + $privatekey
-        $encodedAuth  = [Convert]::ToBase64String([Text.Encoding]::ASCII.GetBytes(($Authstring)));
-        $Headers=@{
-            Authorization = "Basic $encodedAuth"
-            'Cache-Control'= 'no-cache'
-            Accept = 'application/vnd.connectwise.com+json; version=3.0.0'
-        }             
->>>>>>> 9124ebfb
     }
     
 	$Body = @{
@@ -2212,1819 +2180,10 @@
     {
         Return $dataTable 
     }
-<<<<<<< HEAD
 	
 	
     {
         Return $False
     }
-=======
-    
-}
-function Get-CWConfig {
-    <#
-    .SYNOPSIS
-    This function will allow you to search for Manage configurations.
-
-    .PARAMETER Condition
-    This is you search conditon to return the results you desire.
-    Example:
-    (contact/name like "Fred%" and closedFlag = false) and dateEntered > [2015-12-23T05:53:27Z] or summary contains "test" AND  summary != "Some Summary"
-
-    .PARAMETER orderBy
-    Choose which field to sort the results by
-
-    .PARAMETER childconditions
-    Allows searching arrays on endpoints that list childConditions under parameters
-
-    .PARAMETER customfieldconditions
-    Allows searching custom fields when customFieldConditions is listed in the parameters
-
-    .PARAMETER page
-    Used in pagination to cycle through results
-
-    .PARAMETER pageSize
-    Number of results returned per page (Defaults to 25)
-
-    .EXAMPLE
-    Get-CWConfig -Condition "name=`"$ConfigName`""
-    This will return all the configs with a name that matches $ConfigName
-
-    .NOTES
-    Author: Chris Taylor
-    Date: 7/28/2017
-
-    .LINK
-    http://labtechconsulting.com
-    https://developer.connectwise.com/manage/rest?a=Company&e=Configurations&o=GET
-    #>
-
-    param(
-        $Condition,
-        [ValidateSet('asc','desc')] 
-        $orderBy,
-        $childconditions,
-        $customfieldconditions,
-        $page,
-        $pageSize      
-    )
-    if(!$global:CWServerConnection){
-        Write-Error "Not connected to a Manage server. Run Connect-ConnectWiseManage first."
-        break
-    }
-
-    $URI = "https://$($global:CWServerConnection.Server)/v4_6_release/apis/3.0/company/configurations"
-    if($Condition){$URI += "?conditions=$Condition"}
-    if($childconditions){$URI += "&childconditions=$childconditions"}
-    if($customfieldconditions){$URI += "&customfieldconditions=$customfieldconditions"}
-    if($orderBy){$URI += "&orderBy=$orderBy"}
-    if($pageSize){$URI += "&pageSize=$pageSize"}
-    if($page){$URI += "&page=$page"}
-    
-    $Config = Invoke-RestMethod -Headers $global:CWServerConnection.Headers -Uri $URI -Method GET
-    return $Config
-}
-function Get-CWAddition {
-    <#
-    .SYNOPSIS
-    This function will list additions to a Manage agreement.
-        
-    .PARAMETER AgreementID
-    The agreement ID of the agreement the addition belongs to.
-
-    .PARAMETER Condition
-    This is you search conditon to return the results you desire.
-    Example:
-    (contact/name like "Fred%" and closedFlag = false) and dateEntered > [2015-12-23T05:53:27Z] or summary contains "test" AND  summary != "Some Summary"
-
-    .PARAMETER orderBy
-    Choose which field to sort the results by
-
-    .PARAMETER childconditions
-    Allows searching arrays on endpoints that list childConditions under parameters
-
-    .PARAMETER customfieldconditions
-    Allows searching custom fields when customFieldConditions is listed in the parameters
-
-    .PARAMETER page
-    Used in pagination to cycle through results
-
-    .PARAMETER pageSize
-    Number of results returned per page (Defaults to 25)
-
-    
-    .EXAMPLE
-    Get-CWAddition -AgreementID $Agreement.id | where {$_.product.identifier -eq $AdditionName}
-    
-    .NOTES
-    Author: Chris Taylor
-    Date: 7/28/2017
-
-    .LINK
-    http://labtechconsulting.com
-    https://developer.connectwise.com/manage/rest?a=Finance&e=AgreementAdditions&o=GET
-    #>
-    param(
-        $AgreementID,
-        $Condition,
-        [ValidateSet('asc','desc')] 
-        $orderBy,
-        $childconditions,
-        $customfieldconditions,
-        $page,
-        $pageSize
-    )
-    if(!$global:CWServerConnection){
-        Write-Error "Not connected to a Manage server. Run Connect-ConnectWiseManage first."
-        break
-    }
-
-    $URI = "https://$($global:CWServerConnection.Server)/v4_6_release/apis/3.0/finance/agreements/$AgreementID/additions?"
-    if($Condition){$URI += "conditions=$Condition"}
-    if($childconditions){$URI += "&childconditions=$childconditions"}
-    if($customfieldconditions){$URI += "&customfieldconditions=$customfieldconditions"}
-    if($orderBy){$URI += "&orderBy=$orderBy"}
-    if($pageSize){$URI += "&pageSize=$pageSize"}
-    if($page){$URI += "&page=$page"}
-
-    $Addition = Invoke-RestMethod -Headers $global:CWServerConnection.Headers -Uri $URI -Method GET
-    return $Addition
-}
-function Get-ChargeCode{
-    <#
-    .SYNOPSIS
-    Gets a list of charge codes
-    
-    .EXAMPLE
-    Get-ChargeCode
-    
-    .NOTES
-    Author: Chris Taylor
-    Date: 7/28/2017
-
-    .LINK
-    http://labtechconsulting.com
-    #>
-    param(
-    )
-    if(!$global:CWServerConnection){
-        Write-Error "Not connected to a Manage server. Run Connect-ConnectWiseManage first."
-        break
-    }
-
-    $URI = "https://$($global:CWServerConnection.Server)/v4_6_release/apis/3.0/system/reports/ChargeCode"
-    
-    $ChargeCode = Invoke-RestMethod -Headers $global:CWServerConnection.Headers -Uri $URI -Method GET
-    
-    # Clean the returned object up
-    $Item = @{}
-    For ($a=0; $a -lt $ChargeCode.row_values.count; $a++){
-        For ($b=0; $b -lt $ChargeCode.column_definitions.count; $b++){
-            $Property += @{$(($ChargeCode.column_definitions[$b] | Get-Member -MemberType NoteProperty).Name) = $($ChargeCode.row_values[$a][$b])}
-        }
-        $Item.add($Property.Description,$Property)
-        Remove-Variable Property -ErrorAction SilentlyContinue
-    }
-    return $Item
-
-}
-function Update-CWAddition {
-    <#
-    .SYNOPSIS
-    This will update an addition to an agreement.
-        
-    .PARAMETER AgreementID
-    The ID of the agreement that you are updating. Get-CWAgreement
-
-    .PARAMETER AdditionID
-    The ID of the adition that you are updating. Get-CWAddition
-
-    .PARAMETER Operation
-    What you are doing with the value. 
-    replace
-
-    .PARAMETER Path
-    The value that you want to perform the operation on.
-
-    .PARAMETER Value
-    The value of that operation.
-
-    .EXAMPLE
-    $UpdateParam = @{
-        AgreementID = $Agreement.id
-        AdditionID = $Addition.id
-        Operation = 'replace'
-        Path = 'quantity'
-        Value = $UmbrellaCount
-    }
-    Update-CWAddition @UpdateParam
-
-    .NOTES
-    Author: Chris Taylor
-    Date: 7/28/2017
-    
-    .LINK
-    http://labtechconsulting.com
-    https://developer.connectwise.com/manage/rest?a=Finance&e=AgreementAdditions&o=UPDATE
-    #>
-    param(
-        [Parameter(Mandatory=$true)]
-        $AgreementID,
-        [Parameter(Mandatory=$true)]
-        $AdditionID,
-        [Parameter(Mandatory=$true)]
-        $Operation,
-        [Parameter(Mandatory=$true)]
-        $Path,
-        [Parameter(Mandatory=$true)]
-        $Value
-    )
-
-    if(!$global:CWServerConnection){
-        Write-Error "Not connected to a Manage server. Run Connect-ConnectWiseManage first."
-        break
-    }
-
-    $Body =@(
-        @{            
-            op = $Operation
-            path = $Path
-            value = $Value      
-        }
-    )
-
-    $URI = "https://$($global:CWServerConnection.Server)/v4_6_release/apis/3.0/finance/agreements/$AgreementID/additions/$AdditionID"
-    $Addition = Invoke-RestMethod -Headers $global:CWServerConnection.Headers -Uri $URI -Method Patch -Body $(ConvertTo-Json $Body) -ContentType application/json
-    
-    return $Addition
-}
-function Get-CWAgreement {
-    <#
-    .SYNOPSIS
-    This function will list agreements based on conditions.
-        
-    .PARAMETER Condition
-    This is you search conditon to return the results you desire.
-    Example:
-    (contact/name like "Fred%" and closedFlag = false) and dateEntered > [2015-12-23T05:53:27Z] or summary contains "test" AND  summary != "Some Summary"
-
-    .PARAMETER orderBy
-    Choose which field to sort the results by
-
-    .PARAMETER childconditions
-    Allows searching arrays on endpoints that list childConditions under parameters
-
-    .PARAMETER customfieldconditions
-    Allows searching custom fields when customFieldConditions is listed in the parameters
-
-    .PARAMETER page
-    Used in pagination to cycle through results
-
-    .PARAMETER pageSize
-    Number of results returned per page (Defaults to 25)
-   
-    .EXAMPLE
-    $Condition = "company/identifier=`"$($Config.company.identifier)`" AND parentagreementid = null AND cancelledFlag = False AND endDate > [$(Get-Date -format yyyy-MM-ddTHH:mm:sZ)]"
-    Get-CWAgreement -Condition $Condition
-
-    .NOTES
-    Author: Chris Taylor
-    Date: 7/28/2017
-
-    .LINK
-    http://labtechconsulting.com
-    https://developer.connectwise.com/manage/rest?a=Finance&e=Agreements&o=GET    
-    #>
-    param(
-        $Condition,
-        [ValidateSet('asc','desc')] 
-        $orderBy,
-        $childconditions,
-        $customfieldconditions,
-        $page,
-        $pageSize
-    )
-    if(!$global:CWServerConnection){
-        Write-Error "Not connected to a Manage server. Run Connect-ConnectWiseManage first."
-        break
-    }
-
-    $URI = "https://$($global:CWServerConnection.Server)/v4_6_release/apis/3.0/finance/agreements"
-    $Condition = $Condition.Replace('&','%26')
-    $Condition = $Condition.Replace(',','%2C')
-    $Condition = $Condition.Replace('/','%2F')
-
-    if($Condition){$URI += "?conditions=$Condition"}
-    if($childconditions){$URI += "&childconditions=$childconditions"}
-    if($customfieldconditions){$URI += "&customfieldconditions=$customfieldconditions"}
-    if($orderBy){$URI += "&orderBy=$orderBy"}
-    if($pageSize){$URI += "&pageSize=$pageSize"}
-
-    
-    $Agreement = Invoke-RestMethod -Headers $global:CWServerConnection.Headers -Uri $URI -Method GET
-    return $Agreement
-}
-function Get-CWCompany {
-    <#
-    .SYNOPSIS
-    This function will list companies based on conditions.
-        
-    .PARAMETER Condition
-    The search cryteria for your company.
-    Example:
-    (contact/name like "Fred%" and closedFlag = false) and dateEntered > [2015-12-23T05:53:27Z] or summary contains "test" AND  summary != "Some Summary"
-   
-    .EXAMPLE
-    $Condition = "identifier=`"$($Config.company.identifier)`" and type/id IN (1,42,43,57)"
-    Get-CWAgreement -Condition $Condition
-
-    .NOTES
-    Author: Chris Taylor
-    Date: 8/14/2017
-
-    .LINK
-    http://labtechconsulting.com
-    https://developer.connectwise.com/manage/rest?a=Company&e=Companies&o=GET  
-    #>
-    param(
-        $Condition,
-        [ValidateSet('asc','desc')] 
-        $orderBy,
-        $childconditions,
-        $customfieldconditions,
-        $page,
-        $pageSize
-    )
-    if(!$global:CWServerConnection){
-        Write-Error "Not connected to a Manage server. Run Connect-ConnectWiseManage first."
-        break
-    }
-
-    $URI = "https://$($global:CWServerConnection.Server)/v4_6_release/apis/3.0/company/companies"
-    $Condition = $Condition.Replace('&','%26')
-    $Condition = $Condition.Replace(',','%2C')
-    $Condition = $Condition.Replace('/','%2F')
-    if($Condition){$URI += "?conditions=$Condition"}
-    if($childconditions){$URI += "&childconditions=$childconditions"}
-    if($customfieldconditions){$URI += "&customfieldconditions=$customfieldconditions"}
-    if($orderBy){$URI += "&orderBy=$orderBy"}
-    if($pageSize){$URI += "&pageSize=$pageSize"}
-    if($page){$URI += "&page=$page"}
-    
-    $Agreement = Invoke-RestMethod -Headers $global:CWServerConnection.Headers -Uri $URI -Method GET
-    return $Agreement
-}
-function Get-CWTicket {
-    param(
-        $TicketID
-    )
-        if(!$global:CWServerConnection){
-        Write-Error "Not connected to a Manage server. Run Connect-ConnectWiseManage first."
-        break
-    }
-    $Condition = "id = $TicketID"
-    $URI = "https://$($global:CWServerConnection.Server)/v4_6_release/apis/3.0/service/tickets?conditions=$Condition"
-
-    try{
-        $Ticket = Invoke-RestMethod -Headers $global:CWServerConnection.Headers -Uri $URI -Method GET
-        return $Ticket
-    }
-    catch{
-        Write-Output "There was an error: $($Error[0])"
-    }    
-}
-function Remove-CWTicket {
-    # https://developer.connectwise.com/manage/rest?a=Service&e=Tickets&o=DELETE
-    param(
-        $TicketID
-    )
-        if(!$global:CWServerConnection){
-        Write-Error "Not connected to a Manage server. Run Connect-ConnectWiseManage first."
-        break
-    }
-    $URI = "https://$($global:CWServerConnection.Server)/v4_6_release/apis/3.0/service/tickets/$TicketID"
-
-    try{
-        $Ticket = Invoke-RestMethod -Headers $global:CWServerConnection.Headers -Uri $URI -Method Delete
-        return $Ticket
-    }
-    catch{
-        Write-Output "There was an error: $($Error[0])"
-    }    
-}
-function Update-CWTicket {
-    <#
-    .SYNOPSIS
-    This will update a service ticket.
-        
-    .PARAMETER TicketID
-    The ID of the ticket that you are updating. Find-CWTicket
-
-    .PARAMETER Operation
-    What you are doing with the value. 
-    replace
-
-    .PARAMETER Path
-    The value that you want to perform the operation on.
-
-    .PARAMETER Value
-    The value of that operation.
-
-    .EXAMPLE
-    $Update = @{
-        TicketID = $ticket.id
-        Operation = 'replace'
-        Path      = 'status/id'
-        Value     = $id                            
-    }
-    Update-CWTicket @Update
-
-    .NOTES
-    Author: Chris Taylor
-    Date: 4/25/2018
-    
-    .LINK
-    http://labtechconsulting.com
-    https://developer.connectwise.com/manage/rest?a=Service&e=Tickets&o=UPDATE  
-    #>
-    param(
-        [Parameter(Mandatory=$true)]
-        $TicketID,
-        [Parameter(Mandatory=$true)]
-        [ValidateSet('add', 'replace', 'remove')]
-        $Operation,
-        [Parameter(Mandatory=$true)]
-        $Path,
-        [Parameter(Mandatory=$true)]
-        $Value
-    )
-
-    if(!$global:CWServerConnection){
-        Write-Error "Not connected to a Manage server. Run Connect-ConnectWiseManage first."
-        break
-    }
-
-    $Body =@(
-        @{            
-            op = $Operation
-            path = $Path
-            value = $Value      
-        }
-    )
-
-    $URI = "https://$($global:CWServerConnection.Server)/v4_6_release/apis/3.0/service/tickets/$TicketID"
-    $Addition = Invoke-RestMethod -Headers $global:CWServerConnection.Headers -Uri $URI -Method Patch -Body $(ConvertTo-Json $Body) -ContentType application/json
-    
-    return $Addition
-}
-function Remove-CWAddition {
-    <#
-    .SYNOPSIS
-    This function will remove additions from a Manage agreement.
-        
-    .PARAMETER AgreementID
-    The AgreementID of the agreement the addition belongs to.
-
-    .PARAMETER AdditionID
-    The addition ID that you want to delete.
-
-    
-    .EXAMPLE
-    Remove-CWAddition -AdditionID $Addition.id -AgreementID $AgreementID.id
-    
-    .NOTES
-    Author: Chris Taylor
-    Date: 8/16/2017
-
-    .LINK
-    http://labtechconsulting.com
-    https://developer.connectwise.com/manage/rest?a=Finance&e=AgreementAdditions&o=DELETE
-    #>
-    param(
-        $AgreementID,
-        $AdditionID
-    )
-    if(!$global:CWServerConnection){
-        Write-Error "Not connected to a Manage server. Run Connect-ConnectWiseManage first."
-        break
-    }
-
-    $URI = "https://$($global:CWServerConnection.Server)/v4_6_release/apis/3.0/finance/agreements/$AgreementID/additions/$AdditionID"
-
-    
-    $Addition = Invoke-RestMethod -Headers $global:CWServerConnection.Headers -Uri $URI -Method Delete
-    return $Addition
-}
-function Get-CWTicketNote {
-    param(
-        $TicketID,
-        $Conditions,
-        [ValidateSet('asc','desc')] 
-        $orderBy,
-        $childconditions,
-        $customfieldconditions,
-        $page,
-        $pageSize
-    )
-    if(!$global:CWServerConnection){
-        Write-Error "Not connected to a Manage server. Run Connect-ConnectWiseManage first."
-        break
-    }
-    
-    $URI = "https://$($global:CWServerConnection.Server)/v4_6_release/apis/3.0/service/tickets/$TicketID/notes"
-    if($Conditions){
-        $URI = "&conditions= $Conditions"
-    }
-    if($childconditions){$URI += "&childconditions=$childconditions"}
-    if($customfieldconditions){$URI += "&customfieldconditions=$customfieldconditions"}
-    if($orderBy){$URI += "&orderBy=$orderBy"}
-    if($pageSize){$URI += "&pageSize=$pageSize"}
-    if($URI -notlike "*\?*" -and $URI -like "*&*") {
-        $URI = $URI -replace '(.*?)&(.*)', '$1?$2'
-    }    
-
-    try{
-        $Ticket = Invoke-RestMethod -Headers $global:CWServerConnection.Headers -Uri $URI -Method GET
-        return $Ticket
-    }
-    catch{
-        Write-Output "There was an error: $($Error[0])"
-    }    
-}
-function Remove-CWCompany {
-    <#
-    .SYNOPSIS
-    This function will remove a company from Manage.
-        
-    .PARAMETER CompanyID
-    The ID of the company that you want to delete.
-   
-    .EXAMPLE
-    Remove-CWAgreement -CompanyID 123
-
-    .NOTES
-    Author: Chris Taylor
-    Date: 8/162017
-
-    .LINK
-    http://labtechconsulting.com
-    https://developer.connectwise.com/manage/rest?a=Company&e=Companies&o=DELETE  
-    #>
-    param(
-        $CompanyID
-    )
-    if(!$global:CWServerConnection){
-        Write-Error "Not connected to a Manage server. Run Connect-ConnectWiseManage first."
-        break
-    }
-
-    $URI = "https://$($global:CWServerConnection.Server)/v4_6_release/apis/3.0/company/companies/$CompanyID"
-    try{
-        $Agreement = Invoke-RestMethod -Headers $global:CWServerConnection.Headers -Uri $URI -Method Delete
-        return $Agreement
-    }
-    catch{
-        Write-Output "There was an error: $Error[0]"
-    }    
-}
-function Find-CWTicket {
-    param(
-        $page,
-        $pageSize,
-        $conditions,
-        [ValidateSet('asc','desc')] 
-        $orderBy,
-        $childconditions,
-        $customfieldconditions
-    )
-    if(!$global:CWServerConnection){
-        Write-Error "Not connected to a Manage server. Run Connect-ConnectWiseManage first."
-        break
-    }
-
-    $Body = @{}
-    switch ($PSBoundParameters.Keys) {
-        'conditions'               { $Body.conditions               = $conditions               }
-        'orderBy'                  { $Body.orderBy                  = $orderBy                  }
-        'childconditions'          { $Body.childconditions          = $childconditions          }
-        'customfieldconditions'    { $Body.customfieldconditions    = $customfieldconditions    }                       
-    }
-    $Body = $($Body | ConvertTo-Json)
-
-    $URI = "https://$($global:CWServerConnection.Server)/v4_6_release/apis/3.0/service/tickets/search"
-    if($childconditions){$URI += "&childconditions=$childconditions"}
-    if($customfieldconditions){$URI += "&customfieldconditions=$customfieldconditions"}
-    if($orderBy){$URI += "&orderBy=$orderBy"}
-    if($pageSize){$URI += "&pageSize=$pageSize"}
-    if($URI -notlike "*\?*" -and $URI -like "*&*") {
-        $URI = $URI -replace '(.*?)&(.*)', '$1?$2'
-    }
-
-    try{
-        $Ticket = Invoke-RestMethod -Headers $global:CWServerConnection.Headers -Uri $URI -Method Post -ContentType 'application/json' -Body $Body
-        return $Ticket
-    }
-    catch{
-        Write-Output "There was an error: $($Error[0])"
-    }    
-}
-function List-CWProductTypes {
-    <#
-    .SYNOPSIS
-    This function will list product types.
-    
-    .PARAMETER Condition
-    This is you search conditon to return the results you desire.
-    Example:
-    (contact/name like "Fred%" and closedFlag = false) and dateEntered > [2015-12-23T05:53:27Z] or summary contains "test" AND  summary != "Some Summary"
-
-    .PARAMETER orderBy
-    Choose which field to sort the results by
-
-    .PARAMETER childconditions
-    Allows searching arrays on endpoints that list childConditions under parameters
-
-    .PARAMETER customfieldconditions
-    Allows searching custom fields when customFieldConditions is listed in the parameters
-
-    .PARAMETER page
-    Used in pagination to cycle through results
-
-    .PARAMETER pageSize
-    Number of results returned per page (Defaults to 25)
-
-    .EXAMPLE
-    List-CWProductTypes
-        Will list all product types.
-    
-    .NOTES
-    Author: Chris Taylor
-    Date: 2/20/2018
-
-    .LINK
-    http://labtechconsulting.com
-    https://developer.connectwise.com/manage/rest?a=Procurement&e=ProductTypes&o=GET
-    #>
-    param(
-        $Condition,
-        [ValidateSet('asc','desc')] 
-        $orderBy,
-        $childconditions,
-        $customfieldconditions,
-        $page,
-        $pageSize
-    )
-    if(!$global:CWServerConnection){
-        Write-Error "Not connected to a Manage server. Run Connect-ConnectWiseManage first."
-        break
-    }
-
-    $URI = "https://$($global:CWServerConnection.Server)/v4_6_release/apis/3.0/procurement/types"
-    if($Condition){$URI += "?conditions=$Condition"}
-    if($childconditions){$URI += "&childconditions=$childconditions"}
-    if($customfieldconditions){$URI += "&customfieldconditions=$customfieldconditions"}
-    if($orderBy){$URI += "&orderBy=$orderBy"}
-    if($pageSize){$URI += "&pageSize=$pageSize"}
-    if($page){$URI += "&page=$page"}
-
-    
-    $Addition = Invoke-RestMethod -Headers $global:CWServerConnection.Headers -Uri $URI -Method GET
-    return $Addition
-}
-function Get-CWProductComponent {
-    <#
-    .SYNOPSIS
-    This function will list a products components.
-    
-    ,PARAMETER ID
-    The ID of the product that you want to get the components of.
-
-    .PARAMETER Condition
-    This is you search conditon to return the results you desire.
-    Example:
-    (contact/name like "Fred%" and closedFlag = false) and dateEntered > [2015-12-23T05:53:27Z] or summary contains "test" AND  summary != "Some Summary"
-
-    .PARAMETER orderBy
-    Choose which field to sort the results by
-
-    .PARAMETER childconditions
-    Allows searching arrays on endpoints that list childConditions under parameters
-
-    .PARAMETER customfieldconditions
-    Allows searching custom fields when customFieldConditions is listed in the parameters
-
-    .PARAMETER page
-    Used in pagination to cycle through results
-
-    .PARAMETER pageSize
-    Number of results returned per page (Defaults to 25)
-
-    .EXAMPLE
-    Get-CWProductComponent -ID 555
-        Will list all product components for product 555.
-    
-    .NOTES
-    Author: Chris Taylor
-    Date: 2/20/2018
-
-    .LINK
-    http://labtechconsulting.com
-    https://developer.connectwise.com/manage/rest?a=Procurement&e=ProductComponents&o=GET    
-    #>
-    param(
-        [Parameter(Mandatory=$true)]
-        [int]$ID,
-        $Condition,
-        [ValidateSet('asc','desc')] 
-        $orderBy,
-        $childconditions,
-        $customfieldconditions,
-        $page,
-        $pageSize
-    )
-    if(!$global:CWServerConnection){
-        Write-Error "Not connected to a Manage server. Run Connect-ConnectWiseManage first."
-        break
-    }
-
-    $URI = "https://$($global:CWServerConnection.Server)/v4_6_release/apis/3.0/procurement/products/$($ID)/components"
-    if($Condition){$URI += "?conditions=$Condition"}
-    if($childconditions){$URI += "&childconditions=$childconditions"}
-    if($customfieldconditions){$URI += "&customfieldconditions=$customfieldconditions"}
-    if($orderBy){$URI += "&orderBy=$orderBy"}
-    if($pageSize){$URI += "&pageSize=$pageSize"}
-    if($page){$URI += "&page=$page"}
-
-    
-    $Component = Invoke-RestMethod -Headers $global:CWServerConnection.Headers -Uri $URI -Method GET
-    return $Component
-}
-function List-CWProducts {
-    <#
-    .SYNOPSIS
-    This function will list all CW products.
-    
-    .PARAMETER Condition
-    This is you search conditon to return the results you desire.
-    Example:
-    (contact/name like "Fred%" and closedFlag = false) and dateEntered > [2015-12-23T05:53:27Z] or summary contains "test" AND  summary != "Some Summary"
-
-    .PARAMETER orderBy
-    Choose which field to sort the results by
-
-    .PARAMETER childconditions
-    Allows searching arrays on endpoints that list childConditions under parameters
-
-    .PARAMETER customfieldconditions
-    Allows searching custom fields when customFieldConditions is listed in the parameters
-
-    .PARAMETER page
-    Used in pagination to cycle through results
-
-    .PARAMETER pageSize
-    Number of results returned per page (Defaults to 25)
-
-    .EXAMPLE
-    List-CWProducts
-        Will list all products.
-    
-    .NOTES
-    Author: Chris Taylor
-    Date: 2/20/2018
-
-    .LINK
-    http://labtechconsulting.com
-    https://developer.connectwise.com/manage/rest?a=Procurement&e=ProductsItem&o=GET
-    #>
-    param(
-        $Condition,
-        [ValidateSet('asc','desc')] 
-        $orderBy,
-        $childconditions,
-        $customfieldconditions,
-        $page,
-        $pageSize
-    )
-    if(!$global:CWServerConnection){
-        Write-Error "Not connected to a Manage server. Run Connect-ConnectWiseManage first."
-        break
-    }
-
-    $URI = "https://$($global:CWServerConnection.Server)/v4_6_release/apis/3.0/procurement/products"
-    if($Condition){$URI += "?conditions=$Condition"}
-    if($childconditions){$URI += "&childconditions=$childconditions"}
-    if($customfieldconditions){$URI += "&customfieldconditions=$customfieldconditions"}
-    if($orderBy){$URI += "&orderBy=$orderBy"}
-    if($pageSize){$URI += "&pageSize=$pageSize"}
-    if($page){$URI += "&page=$page"}
-
-    
-    $Product = Invoke-RestMethod -Headers $global:CWServerConnection.Headers -Uri $URI -Method GET
-    return $Product
-}
-function List-CWCatalogs {
-    <#
-    .SYNOPSIS
-    This function will list the product catalogs.
-    
-    .PARAMETER Condition
-    This is you search conditon to return the results you desire.
-    Example:
-    (contact/name like "Fred%" and closedFlag = false) and dateEntered > [2015-12-23T05:53:27Z] or summary contains "test" AND  summary != "Some Summary"
-
-    .PARAMETER orderBy
-    Choose which field to sort the results by
-
-    .PARAMETER childconditions
-    Allows searching arrays on endpoints that list childConditions under parameters
-
-    .PARAMETER customfieldconditions
-    Allows searching custom fields when customFieldConditions is listed in the parameters
-
-    .PARAMETER page
-    Used in pagination to cycle through results
-
-    .PARAMETER pageSize
-    Number of results returned per page (Defaults to 25)
-
-    .EXAMPLE
-    Get-CWCatalog
-        Will list all catalogs.
-    
-    .NOTES
-    Author: Chris Taylor
-    Date: 2/20/2018
-
-    .LINK
-    http://labtechconsulting.com
-    https://developer.connectwise.com/manage/rest?a=Procurement&e=CatalogsItem&o=GET
-    #>
-    param(
-        $Condition,
-        [ValidateSet('asc','desc')] 
-        $orderBy,
-        $childconditions,
-        $customfieldconditions,
-        $page,
-        $pageSize
-    )
-    if(!$global:CWServerConnection){
-        Write-Error "Not connected to a Manage server. Run Connect-ConnectWiseManage first."
-        break
-    }
-
-    $URI = "https://$($global:CWServerConnection.Server)/v4_6_release/apis/3.0/procurement/catalog"
-    if($Condition){$URI += "?conditions=$Condition"}
-    if($childconditions){$URI += "&childconditions=$childconditions"}
-    if($customfieldconditions){$URI += "&customfieldconditions=$customfieldconditions"}
-    if($orderBy){$URI += "&orderBy=$orderBy"}
-    if($pageSize){$URI += "&pageSize=$pageSize"}
-    if($page){$URI += "&page=$page"}
-
-    
-    $Catalog = Invoke-RestMethod -Headers $global:CWServerConnection.Headers -Uri $URI -Method GET
-    return $Catalog
-}
-function List-CWSubCategories {
-    <#
-    .SYNOPSIS
-    This function will list the product sub categoris.
-    
-    .PARAMETER Condition
-    This is you search conditon to return the results you desire.
-    Example:
-    (contact/name like "Fred%" and closedFlag = false) and dateEntered > [2015-12-23T05:53:27Z] or summary contains "test" AND  summary != "Some Summary"
-
-    .PARAMETER orderBy
-    Choose which field to sort the results by
-
-    .PARAMETER childconditions
-    Allows searching arrays on endpoints that list childConditions under parameters
-
-    .PARAMETER customfieldconditions
-    Allows searching custom fields when customFieldConditions is listed in the parameters
-
-    .PARAMETER page
-    Used in pagination to cycle through results
-
-    .PARAMETER pageSize
-    Number of results returned per page (Defaults to 25)
-
-    .EXAMPLE
-    List-CWSubCategories
-        Will list all sub categories.
-    
-    .NOTES
-    Author: Chris Taylor
-    Date: 2/20/2018
-
-    .LINK
-    http://labtechconsulting.com
-    https://developer.connectwise.com/manage/rest?a=Procurement&e=SubCategories&o=GET
-    #>
-    param(
-        $Condition,
-        [ValidateSet('asc','desc')] 
-        $orderBy,
-        $childconditions,
-        $customfieldconditions,
-        $page,
-        $pageSize
-    )
-    if(!$global:CWServerConnection){
-        Write-Error "Not connected to a Manage server. Run Connect-ConnectWiseManage first."
-        break
-    }
-
-    $URI = "https://$($global:CWServerConnection.Server)/v4_6_release/apis/3.0/procurement/subcategories"
-    if($Condition){$URI += "?conditions=$Condition"}
-    if($childconditions){$URI += "&childconditions=$childconditions"}
-    if($customfieldconditions){$URI += "&customfieldconditions=$customfieldconditions"}
-    if($orderBy){$URI += "&orderBy=$orderBy"}
-    if($pageSize){$URI += "&pageSize=$pageSize"}
-    if($page){$URI += "&page=$page"}
-    
-    $Catalog = Invoke-RestMethod -Headers $global:CWServerConnection.Headers -Uri $URI -Method GET
-    return $Catalog
-}
-function List-CWTypes {
-    <#
-    .SYNOPSIS
-    This function will list the product types.
-    
-    .PARAMETER Condition
-    This is you search conditon to return the results you desire.
-    Example:
-    (contact/name like "Fred%" and closedFlag = false) and dateEntered > [2015-12-23T05:53:27Z] or summary contains "test" AND  summary != "Some Summary"
-
-    .PARAMETER orderBy
-    Choose which field to sort the results by
-
-    .PARAMETER childconditions
-    Allows searching arrays on endpoints that list childConditions under parameters
-
-    .PARAMETER customfieldconditions
-    Allows searching custom fields when customFieldConditions is listed in the parameters
-
-    .PARAMETER page
-    Used in pagination to cycle through results
-
-    .PARAMETER pageSize
-    Number of results returned per page (Defaults to 25)
-
-    .EXAMPLE
-    List-CWTypes
-        Will list all product types.
-    
-    .NOTES
-    Author: Chris Taylor
-    Date: 2/20/2018
-
-    .LINK
-    http://labtechconsulting.com
-    https://developer.connectwise.com/manage/rest?a=Procurement&e=ProductTypes&o=GET
-    #>
-    param(
-        $Condition,
-        [ValidateSet('asc','desc')] 
-        $orderBy,
-        $childconditions,
-        $customfieldconditions,
-        $page,
-        $pageSize
-    )
-    if(!$global:CWServerConnection){
-        Write-Error "Not connected to a Manage server. Run Connect-ConnectWiseManage first."
-        break
-    }
-
-    $URI = "https://$($global:CWServerConnection.Server)/v4_6_release/apis/3.0/procurement/subcategories"
-    if($Condition){$URI += "?conditions=$Condition"}
-    if($childconditions){$URI += "&childconditions=$childconditions"}
-    if($customfieldconditions){$URI += "&customfieldconditions=$customfieldconditions"}
-    if($orderBy){$URI += "&orderBy=$orderBy"}
-    if($pageSize){$URI += "&pageSize=$pageSize"}
-    if($page){$URI += "&page=$page"}
-    
-    $Catalog = Invoke-RestMethod -Headers $global:CWServerConnection.Headers -Uri $URI -Method GET
-    return $Catalog
-}
-function New-CWCatalog {
-    <#
-    .SYNOPSIS
-    This function will create a new catalog.
-
-    .EXAMPLE
-    New-CWCatalog
-        Create a new catalogs.
-    
-    .NOTES
-    Author: Chris Taylor
-    Date: 2/20/2018
-
-    .LINK
-    http://labtechconsulting.com
-    https://developer.connectwise.com/manage/rest?a=Procurement&e=CatalogsItem&o=CREATE    
-    #>
-    param(
-        [Parameter(Mandatory=$true)]
-        [ValidateLength(1,60)]
-        [string]$identifier,
-        [Parameter(Mandatory=$true)]
-        [ValidateLength(1,50)]
-        [string]$description,
-        [bool]$inactiveFlag,
-        [Parameter(Mandatory=$true)]
-        $subcategory,
-        [Parameter(Mandatory=$true)]
-        $type,
-        [int]$productClass,
-        [bool]$serializedFlag,
-        [bool]$serializedCostFlag,
-        [bool]$phaseProductFlag,
-        $unitOfMeasure,
-        [int]$minStockLevel,
-        [number]$price,
-        [number]$cost,
-        [int]$priceAttribute,
-        [bool]$taxableFlag,
-        [Parameter(Mandatory=$true)]
-        [ValidateLength(1,6000)]
-        [string]$customerDescription,
-        $manufacturer,
-        [ValidateLength(1,50)]
-        [string]$manufacturerPartNumber,
-        $vendor,
-        [ValidateLength(1,50)]
-        [string]$vendorSku,
-        [string]$notes,
-        [ValidateLength(1,50)]
-        [string]$integrationXRef,
-        [string]$dateEntered,
-        $category,
-        $_info,
-        $customFields
-    )
-    # Check for connection
-    if(!$global:CWServerConnection){
-        Write-Error "Not connected to a Manage server. Run Connect-ConnectWiseManage first."
-        break
-    }
-
-    #validate subcategory
-    if(!$SubCategory.id){
-        Write-Warning "Invalid SubCategory, get object from List-CWSubCategory"
-        break
-    }
-    if(List-CWSubCategories -Condition "id=$($SubCategory.id)") {
-        Write-Output "Valid"
-    }
-    else {
-        Write-Warning "$($SubCategory.id), is an invalid Sub Category id."
-        break
-    }
-    #validate type
-    if(!$Type.id){
-        Write-Warning "Invalid type, get object from List-CWTypes"
-        break
-    }
-    if(List-CWTypes -Condition "id=$($Type.id)") {
-        Write-Output "Valid"
-    }
-    else {
-        Write-Warning "$($Type.id), is an invalid Type id."
-        break
-    }
-
-    #Build body
-    $Body = @{
-        CatalogItem = @{
-            'identifier' = $identifier
-            'description' = $description
-            'subcategory' = $subcategory
-            'type' = $type
-            'customerDescription' = $customerDescription
-        }
-    }
-    $Body = $Body | ConvertTo-Json -Depth 10
-        
-    $URI = "https://$($global:CWServerConnection.Server)/v4_6_release/apis/3.0/procurement/catalog"
-    
-    $Catalog = Invoke-RestMethod -Headers $global:CWServerConnection.Headers -Uri $URI -Method Post -ContentType application/json -Body $Body
-    return $Catalog
-}
-function List-CWContacts {
-    <#
-    .SYNOPSIS
-    This function will list contacts.
-    
-    .PARAMETER Condition
-    This is you search conditon to return the results you desire.
-    Example:
-    (contact/name like "Fred%" and closedFlag = false) and dateEntered > [2015-12-23T05:53:27Z] or summary contains "test" AND  summary != "Some Summary"
-
-    .PARAMETER orderBy
-    Choose which field to sort the results by
-
-    .PARAMETER childconditions
-    Allows searching arrays on endpoints that list childConditions under parameters
-
-    .PARAMETER customfieldconditions
-    Allows searching custom fields when customFieldConditions is listed in the parameters
-
-    .PARAMETER page
-    Used in pagination to cycle through results
-
-    .PARAMETER pageSize
-    Number of results returned per page (Defaults to 25)
-
-    .EXAMPLE
-    List-CWContacts -Condition 'firstName = "Chris"'
-    Will list all users with the first name of Chris.
-    
-    .NOTES
-    Author: Chris Taylor
-    Date: 2/20/2018
-
-    .LINK
-    http://labtechconsulting.com
-    https://developer.connectwise.com/manage/rest?a=Company&e=Contacts&o=GET
-    #>
-    param(
-        $Condition,
-        [ValidateSet('asc','desc')] 
-        $orderBy,
-        $childconditions,
-        $customfieldconditions,
-        $page,
-        $pageSize
-    )
-    if(!$global:CWServerConnection){
-        Write-Error "Not connected to a Manage server. Run Connect-ConnectWiseManage first."
-        break
-    }
-
-    $URI = "https://$($global:CWServerConnection.Server)/v4_6_release/apis/3.0/company/contacts"
-    if($Condition){$URI += "?conditions=$Condition"}
-    if($childconditions){$URI += "&childconditions=$childconditions"}
-    if($customfieldconditions){$URI += "&customfieldconditions=$customfieldconditions"}
-    if($orderBy){$URI += "&orderBy=$orderBy"}
-    if($pageSize){$URI += "&pageSize=$pageSize"}
-    if($page){$URI += "&page=$page"}
-    
-    $Contact = Invoke-RestMethod -Headers $global:CWServerConnection.Headers -Uri $URI -Method GET
-    return $Contact
-}
-function New-CWContact {
-    <#
-    .SYNOPSIS
-    This function will create a new contact.
-
-    .EXAMPLE
-    New-CWContact -firstName 'Chris' -lastName 'Taylor' -company @{id = $Company.id}
-        Create a new contact.
-    
-    .NOTES
-    Author: Chris Taylor
-    Date: 2/20/2018
-
-    .LINK
-    http://labtechconsulting.com
-    https://developer.connectwise.com/manage/rest?a=Company&e=Contacts&o=CREATE    
-    #>
-    param(
-        [int]$id,
-        [Parameter(Mandatory=$true)]
-        [ValidateLength(1,30)]
-        [string]$firstName,
-        [ValidateLength(1,30)]
-        [string]$lastName,
-        $type,
-        $company,
-        $site,
-        [ValidateLength(1,50)]
-        [string]$addressLine1,
-        [ValidateLength(1,50)]
-        [string]$addressLine2,
-        [ValidateLength(1,50)]
-        [string]$city,
-        [ValidateLength(1,50)]
-        [string]$state,
-        [ValidateLength(1,12)]
-        [string]$zip,
-        [ValidateLength(1,50)]
-        [string]$country,
-        $relationship,
-        $department,
-        [bool]$inactiveFlag,
-        [int]$defaultMergeContactId,
-        [ValidateLength(1,184)]
-        [string]$securityIdentifier,
-        [int]$managerContactId,
-        [int]$assistantContactId,
-        [ValidateLength(1,100)]
-        [string]$title,
-        [ValidateLength(1,50)]
-        [string]$school,
-        [ValidateLength(1,30)]
-        [string]$nickName,
-        [bool]$marriedFlag,
-        [bool]$childrenFlag,
-        [ValidateLength(1,30)]
-        [string]$significantOther,
-        [ValidateLength(1,15)]
-        [string]$portalPassword,
-        [int]$portalSecurityLevel,
-        [bool]$disablePortalLoginFlag,
-        [bool]$unsubscribeFlag,
-        $gender,
-        [string]$birthDay,
-        [string]$anniversary,
-        $presence,
-        [GUID]$mobileGuid,
-        [string]$facebookUrl,
-        [string]$twitterUrl,
-        [string]$linkedInUrl,
-        [bool]$defaultBillingFlag,
-        [bool]$defaultFlag,
-        $communicationItems,
-        $_info,
-        $customFields
-    )
-    # Check for connection
-    if(!$global:CWServerConnection){
-        Write-Error "Not connected to a Manage server. Run Connect-ConnectWiseManage first."
-        break
-    }
-
-    #Build body
-    $Body = @{
-            firstName = $firstName
-            lastName = $lastName
-            company = $company
-    }
-    $Body = ConvertTo-Json $Body -Depth 10 
-        
-    $URI = "https://$($global:CWServerConnection.Server)/v4_6_release/apis/3.0/company/contacts"
-    
-    $Contact = Invoke-RestMethod -Headers $global:CWServerConnection.Headers -Uri $URI -Method Post -ContentType application/json -Body $Body
-    return $Contact
-}
-function Update-CWCompany {
-    <#
-    .SYNOPSIS
-    This will update a company.
-        
-    .PARAMETER CompanyID
-    The ID of the company that you are updating. List-CWCompanies
-
-    .PARAMETER Operation
-    What you are doing with the value. 
-    replace
-
-    .PARAMETER Path
-    The value that you want to perform the operation on.
-
-    .PARAMETER Value
-    The value of that operation.
-
-    .EXAMPLE
-    $UpdateParam = @{
-        CompanyID = $Company.id
-        Operation = 'replace'
-        Path = 'name'
-        Value = $NewName
-    }
-    Update-CWCompany @UpdateParam
-
-    .NOTES
-    Author: Chris Taylor
-    Date: 2/21/2018
-    
-    .LINK
-    http://labtechconsulting.com
-    https://service.itnow.net/v4_6_release/services/apitools/apidocumentation/?a=Company&e=Companies&o=UPDATE
-    #>
-    param(
-        [Parameter(Mandatory=$true)]
-        $CompanyID,
-        [Parameter(Mandatory=$true)]
-        $Operation,
-        [Parameter(Mandatory=$true)]
-        $Path,
-        [Parameter(Mandatory=$true)]
-        $Value
-    )
-
-    if(!$global:CWServerConnection){
-        Write-Error "Not connected to a Manage server. Run Connect-ConnectWiseManage first."
-        break
-    }
-
-    $Body =@(
-        @{            
-            op = $Operation
-            path = $Path
-            value = $Value      
-        }
-    )
-
-    $URI = "https://$($global:CWServerConnection.Server)/v4_6_release/apis/3.0/company/companies/$CompanyID"
-    $Addition = Invoke-RestMethod -Headers $global:CWServerConnection.Headers -Uri $URI -Method Patch -Body $(ConvertTo-Json $Body) -ContentType application/json
-    
-    return $Addition
-}
-function Get-CWReports {
-    <#
-    .SYNOPSIS
-    This function will allow you to search for Manage configurations.
-
-    .PARAMETER Condition
-    This is you search conditon to return the results you desire.
-    Example:
-    (contact/name like "Fred%" and closedFlag = false) and dateEntered > [2015-12-23T05:53:27Z] or summary contains "test" AND  summary != "Some Summary"
-
-    .PARAMETER orderBy
-    Choose which field to sort the results by
-
-    .PARAMETER childconditions
-    Allows searching arrays on endpoints that list childConditions under parameters
-
-    .PARAMETER customfieldconditions
-    Allows searching custom fields when customFieldConditions is listed in the parameters
-
-    .PARAMETER page
-    Used in pagination to cycle through results
-
-    .PARAMETER pageSize
-    Number of results returned per page (Defaults to 25)
-
-    .EXAMPLE
-    Get-CWConfig -Condition "name=`"$ConfigName`""
-    This will return all the configs with a name that matches $ConfigName
-
-    .NOTES
-    Author: Chris Taylor
-    Date: 7/28/2017
-
-    .LINK
-    http://labtechconsulting.com
-    https://developer.connectwise.com/manage/rest?a=System&e=Reports&o=GET
-    #>
-
-    param(
-        $Condition,
-        [ValidateSet('asc','desc')] 
-        $orderBy,
-        $childconditions,
-        $customfieldconditions,
-        $page,
-        $pageSize      
-    )
-    if(!$global:CWServerConnection){
-        Write-Error "Not connected to a Manage server. Run Connect-ConnectWiseManage first."
-        break
-    }
-
-    $URI = "https://$($global:CWServerConnection.Server)/v4_6_release/apis/3.0/system/reports"
-    if($Condition){$URI += "?conditions=$Condition"}
-    if($childconditions){$URI += "&childconditions=$childconditions"}
-    if($customfieldconditions){$URI += "&customfieldconditions=$customfieldconditions"}
-    if($orderBy){$URI += "&orderBy=$orderBy"}
-    if($pageSize){$URI += "&pageSize=$pageSize"}
-    if($page){$URI += "&page=$page"}
-    
-    $Config = Invoke-RestMethod -Headers $global:CWServerConnection.Headers -Uri $URI -Method GET
-    return $Config
-}
-function Get-CWManufacturers {
-    <#
-    .SYNOPSIS
-    This function will allow you to search for Manage manufacturers.
-
-    .PARAMETER Condition
-    This is you search conditon to return the results you desire.
-    Example:
-    (contact/name like "Fred%" and closedFlag = false) and dateEntered > [2015-12-23T05:53:27Z] or summary contains "test" AND  summary != "Some Summary"
-
-    .PARAMETER orderBy
-    Choose which field to sort the results by
-
-    .PARAMETER childconditions
-    Allows searching arrays on endpoints that list childConditions under parameters
-
-    .PARAMETER customfieldconditions
-    Allows searching custom fields when customFieldConditions is listed in the parameters
-
-    .PARAMETER page
-    Used in pagination to cycle through results
-
-    .PARAMETER pageSize
-    Number of results returned per page (Defaults to 25)
-
-    .EXAMPLE
-    Get-CWConfig -Condition "name=`"$ConfigName`""
-    This will return all the configs with a name that matches $ConfigName
-
-    .NOTES
-    Author: Chris Taylor
-    Date: 3/22/2018
-
-    .LINK
-    http://labtechconsulting.com
-    https://developer.connectwise.com/manage/rest?a=Procurement&e=Manufacturers&o=GET
-    #>
-
-    param(
-        $Condition,
-        [ValidateSet('asc','desc')] 
-        $orderBy,
-        $childconditions,
-        $customfieldconditions,
-        $page,
-        $pageSize
-    )
-    if(!$global:CWServerConnection){
-        Write-Error "Not connected to a Manage server. Run Connect-ConnectWiseManage first."
-        break
-    }
-
-    $URI = "https://$($global:CWServerConnection.Server)/v4_6_release/apis/3.0/procurement/manufacturers"
-
-    if($Condition){$URI += "?conditions=$Condition"}
-    if($childconditions){$URI += "&childconditions=$childconditions"}
-    if($customfieldconditions){$URI += "&customfieldconditions=$customfieldconditions"}
-    if($orderBy){$URI += "&orderBy=$orderBy"}
-    if($pageSize){$URI += "&pageSize=$pageSize"}
-    if($page){$URI += "&page=$page"}
-    
-    $Body = $Body | ConvertTo-Json -Depth 10
-    
-    $Config = Invoke-RestMethod -Headers $global:CWServerConnection.Headers -Uri $URI -Method GET
-    return $Config
-}
-function New-CWAgreementAddition {
-    <#
-    .SYNOPSIS
-    This function will create a new agreement addition.
-
-    .EXAMPLE
-    $CreateParam = @{
-        AgreementID = $Agreement.id
-        product = @{id = $Product.id}
-        billCustomer = 'DoNotBill'
-        quantity = $Quantity
-        taxableFlag = $true
-        effectiveDate = $(Get-Date (Get-Date -Day 1).AddMonths(1) -format yyyy-MM-ddTHH:mm:ssZ)
-    }
-    New-CWAgreementAddition @CreateParam
-
-    
-    .NOTES
-    Author: Chris Taylor
-    Date: 4/2/2018
-
-    .LINK
-    http://labtechconsulting.com
-    https://developer.connectwise.com/manage/rest?a=Finance&e=AgreementAdditions&o=CREATE
-    #>
-    param(
-        [Parameter(Mandatory=$true)]
-        [int]$AgreementID,
-        [int]$id,
-        [Parameter(Mandatory=$true)]
-        $product,
-        [float]$quantity,
-        [float]$lessIncluded,
-        [float]$unitPrice,
-        [float]$unitCost,
-        [Parameter(Mandatory=$true)]
-        [ValidateSet('Billable', 'DoNotBill', 'NoCharge')]
-        $billCustomer,
-        [string]$effectiveDate,
-        [string]$cancelledDate,
-        [bool]$taxableFlag,
-        [ValidateLength(1,50)]
-        [string]$serialNumber,
-        [ValidateLength(1,6000)]
-        [string]$invoiceDescription,
-        [bool]$purchaseItemFlag,
-        [bool]$specialOrderFlag,
-        [string]$description,
-        [float]$billedQuantity,
-        [string]$uom,
-        [float]$extPrice,
-        [float]$extCost,
-        [float]$sequenceNumber,
-        [float]$margin,
-        [float]$prorateCost,
-        [float]$proratePrice,
-        [float]$extendedProrateCost,
-        [float]$extendedProratePrice,
-        [bool]$prorateCurrentPeriodFlag,
-        $_info
-    )
-    # Check for connection
-    if(!$global:CWServerConnection){
-        Write-Error "Not connected to a Manage server. Run Connect-ConnectWiseManage first."
-        break
-    }
-
-    #Build body  
-    $Body = @{}
-    foreach($i in $PsBoundParameters.GetEnumerator()){ 
-        if($i.Key -ne 'AgreementID'){
-            $Body.Add($i.Key, $i.value) 
-        } 
-    }
-    $Body
-    $Body = ConvertTo-Json $Body -Depth 10 
-    Write-Output $Body
-        
-    $URI = "https://$($global:CWServerConnection.Server)/v4_6_release/apis/3.0/finance/agreements/$AgreementID/additions"
-    
-    $Contact = Invoke-RestMethod -Headers $global:CWServerConnection.Headers -Uri $URI -Method Post -ContentType application/json -Body $Body
-    return $Contact
-}
-function New-CWCatalog {
-    <#
-    .SYNOPSIS
-    This function will create a new catalog.
-
-    .EXAMPLE
-    $Catalog = @{
-        'identifier' = $Product.offerName
-        'description' = $Product.offerName
-        'subcategory' = @{id = 152}
-        'type' = @{id = 47}
-        'customerDescription' = $Product.offerName
-        'cost' = $Product.unitPrice
-        'price' = $Price
-        'manufacturerPartNumber' = $Product.offerName
-        'manufacturer' = $Manufacturer
-        'productClass' = 'Agreement'
-        'taxableFlag' = $true
-    }
-    New-CWCatalog @Catalog
-    
-    .NOTES
-    Author: Chris Taylor
-    Date: 2/20/2018
-
-    .LINK
-    http://labtechconsulting.com
-    https://developer.connectwise.com/manage/rest?a=Procurement&e=CatalogsItem&o=CREATE    
-    #>
-    param(
-        [Parameter(Mandatory=$true)]
-        [ValidateLength(1,60)]
-        [string]$identifier,
-        [Parameter(Mandatory=$true)]
-        [ValidateLength(1,50)]
-        [string]$description,
-        [bool]$inactiveFlag,
-        [Parameter(Mandatory=$true)]
-        $subcategory,
-        [Parameter(Mandatory=$true)]
-        $type,
-        [ValidateSet('Agreement', 'Bundle', 'Inventory', 'NonInventory', 'Service')]
-        [string]$productClass,
-        [bool]$serializedFlag,
-        [bool]$serializedCostFlag,
-        [bool]$phaseProductFlag,
-        $unitOfMeasure,
-        [int]$minStockLevel,
-        [float]$price,
-        [float]$cost,
-        [int]$priceAttribute,
-        [switch]$taxableFlag,
-        [Parameter(Mandatory=$true)]
-        [ValidateLength(1,6000)]
-        [string]$customerDescription,
-        $manufacturer,
-        [ValidateLength(1,50)]
-        [string]$manufacturerPartNumber,
-        $vendor,
-        [ValidateLength(1,50)]
-        [string]$vendorSku,
-        [string]$notes,
-        [ValidateLength(1,50)]
-        [string]$integrationXRef,
-        [string]$dateEntered,
-        $category,
-        $_info,
-        $customFields
-    )
-    # Check for connection
-    if(!$global:CWServerConnection){
-        Write-Error "Not connected to a Manage server. Run Connect-ConnectWiseManage first."
-        break
-    }
-
-    #validate subcategory
-    if(!$SubCategory.id){
-        Write-Warning "Invalid SubCategory, get object from List-CWSubCategory"
-        break
-    }
-    if(List-CWSubCategories -Condition "id=$($SubCategory.id)") {
-        Write-Output "Valid"
-    }
-    else {
-        Write-Warning "$($SubCategory.id), is an invalid Sub Category id."
-        break
-    }
-    #validate type
-    if(!$Type.id){
-        Write-Warning "Invalid type, get object from List-CWTypes"
-        break
-    }
-    if(List-CWTypes -Condition "id=$($Type.id)") {
-        # Write-Output "Valid"
-    }
-    else {
-        Write-Warning "$($Type.id), is an invalid Type id."
-        break
-    }
-    if($taxableFlag) {
-        $tax = 'true'
-    } else {
-        $tax = 'false'
-    }
-
-    #Build body
-    $Body = @{
-        'identifier' = $identifier
-        'description' = $description
-        'subcategory' = @{'id' = $subcategory.id}
-        'type' = @{'id' = $type.id}
-        'customerDescription' = $customerDescription
-        'productClass' = $productClass
-        'price' = $price
-        'cost' = $cost
-        'vendorSku' = $vendorSku
-        'manufacturer' = @{'id' = $manufacturer.id}
-        'manufacturerPartNumber' = $manufacturerPartNumber
-        'taxableFlag' = $tax
-    }
-    $Body = $Body | ConvertTo-Json -Depth 10
-    Write-Output $Body
-        
-    $URI = "https://$($global:CWServerConnection.Server)/v4_6_release/apis/3.0/procurement/catalog"
-    
-    $Catalog = Invoke-RestMethod -Headers $global:CWServerConnection.Headers -Uri $URI -Method Post -ContentType application/json -Body $Body
-    return $Catalog
-}
-function Update-CWCatalog {
-    <#
-    .SYNOPSIS
-    This will update a catalog item.
-        
-    .PARAMETER CatalogID
-    The ID of the catalog that you are updating. List-CWCatalogs
-
-    .PARAMETER Operation
-    What you are doing with the value. 
-    replace
-
-    .PARAMETER Path
-    The value that you want to perform the operation on.
-
-    .PARAMETER Value
-    The value of that operation.
-
-    .EXAMPLE
-    $Update = @{
-        CatalogID = $testProduct.id
-        Operation = 'replace'
-        Path      = 'price'
-        Value     = $Price                            
-    }
-    Update-CWCatalog @Update
-
-    .NOTES
-    Author: Chris Taylor
-    Date: 2/21/2018
-    
-    .LINK
-    http://labtechconsulting.com
-    https://developer.connectwise.com/manage/rest?a=Procurement&e=CatalogsItem&o=UPDATE    
-    #>
-    param(
-        [Parameter(Mandatory=$true)]
-        $CatalogID,
-        [Parameter(Mandatory=$true)]
-        $Operation,
-        [Parameter(Mandatory=$true)]
-        $Path,
-        [Parameter(Mandatory=$true)]
-        $Value
-    )
-
-    if(!$global:CWServerConnection){
-        Write-Error "Not connected to a Manage server. Run Connect-ConnectWiseManage first."
-        break
-    }
-
-    $Body =@(
-        @{            
-            op = $Operation
-            path = $Path
-            value = $Value      
-        }
-    )
-
-    $URI = "https://$($global:CWServerConnection.Server)/v4_6_release/apis/3.0/procurement/catalog/$CatalogID"
-    $Addition = Invoke-RestMethod -Headers $global:CWServerConnection.Headers -Uri $URI -Method Patch -Body $(ConvertTo-Json $Body) -ContentType application/json
-    
-    return $Addition
-}
-
-Function Get-CWReport
-{
-	    <#
-	.SYNOPSIS
-		Retrieves data from the reporting API in ConnectWise.
-	
-	.DESCRIPTION
-		Pass this function a Report Name and if the data returned 
-		will take the column names and the row values and parse it
-		through	the ConvertTo-TableArray function which outputs the 
-		column names attached to the row values. If you pass no report 
-		name it will return all the reports that can be run.
-	
-	.NOTES
-        N/A
-	
-	.EXAMPLE
-		Get-CWReport [-ReportName LocationBusGroup -pageSize 10 -Conditions "id = `'Service`'"]
-    #>
-	
-	Param
-	(
-	[Parameter(Mandatory = $False,Position = 0)]
-	[string]$ReportName,
-	[Parameter(Mandatory = $False,Position = 1)]
-	[string]$Conditions = '',
-	[Parameter(Mandatory = $False)]
-	[int]$pageSize = 100,
-	[Parameter(Mandatory = $False)]
-	[int]$page = 1
-	)
-	
-
-	[string]$BaseUri     = "https://$($global:CWServerConnection.Server)/v4_6_release/apis/3.0/system/reports/$ReportName"
-    [string]$Accept      = "application/vnd.connectwise.com+json; version=v2015_3"
-    [string]$ContentType = "application/json"
-    [string]$Authstring  = $CWCredentials.company + '+' + $CWCredentials.publickey + ':' + $CWCredentials.privatekey
-    $encodedAuth         = [Convert]::ToBase64String([Text.Encoding]::ASCII.GetBytes(($Authstring)));
-	
-    $Headers = @{
-        "X-cw-overridessl"	= "True"
-        "Authorization"		= "Basic $encodedAuth"
-    }
-    
-	$Body = @{
-		"page" = $page
-		"pageSize" = $pageSize
-		"conditions" = $conditions 
-	}
-	
-	DO
-	{
-	    IF($ReportName)
-	    {
-			$JSONResponse = Invoke-WebRequest -URI $BaseURI -Headers $global:CWServerConnection.Headers -ContentType $ContentType -Method Get -Body $Body  
-			$Content = $JSONResponse.Content | ConvertFrom-Json
-	        ConvertTo-TableArray $Content
-			$Body.page++
-	    }
-		ELSE
-		{
-			$JSONResponse = Invoke-RestMethod -URI $BaseURI -Headers $global:CWServerConnection.Headers -ContentType $ContentType -Method Get
-			$SelectedReport = $JSONResponse | Sort-Object 'name' | Out-GridView -OutputMode Single -Title "Please select a Report"
-			Return $SelectedReport
-		}
-	} WHILE ($JSONResponse.Headers.Link.Contains('rel="next"'))
-}	
-	
-function ConvertTo-TableArray ( $Report )
-{
-	$dataTable = New-Object System.Data.DataTable
-	
-	$Report.column_definitions | ForEach-Object { if (!$dataTable.Columns.Contains($($_ | Get-Member | Where-Object {$_.membertype -eq 'noteproperty'}).Name))  {$dataTable.Columns.Add(($_ | Get-Member | Where-Object {$_.membertype -eq 'noteproperty'}).Name)}  } | Out-Null
-	$Report.row_values | ForEach-Object { $dataTable.rows.Add($_) } | Out-Null 
-	
-	
-	
-	If($dataTable)
-    {
-        Return $dataTable 
-    }
-	
-	
-    {
-        Return $False
-    }
->>>>>>> 9124ebfb
 	
 }