--- conflicted
+++ resolved
@@ -169,16 +169,7 @@
             $Body = @{
                 memberIdentifier = $MemberID
             }
-<<<<<<< HEAD
             $URI = "https://$($Server)/v4_6_release//login/login.aspx?response=json"
-=======
-            
-            $global:CWMServerConnection = @{
-                Server = $Server
-                Headers = $Headers
-                Session = $CWMSession
-            }            
->>>>>>> b6f6ee4c
             $WebRequestArguments = @{
                 Method = 'Post'
                 Uri = $URL
@@ -901,7 +892,6 @@
         }
         Update-CWMCompany @UpdateParam
 
-<<<<<<< HEAD
             .NOTES
             Author: Chris Taylor
             Date: 10/10/2018
@@ -922,28 +912,6 @@
             [Parameter(Mandatory=$true)]
             [string]$Value
         )
-=======
-        .NOTES
-        Author: Chris Taylor
-        Date: 10/10/2018
-        
-        .LINK
-        http://labtechconsulting.com
-        https://service.itnow.net/v4_6_release/services/apitools/apidocumentation/?a=Company&e=Companies&o=UPDATE
-    #>
-    [CmdletBinding()]
-    param(
-        [Parameter(Mandatory=$true)]
-        $CompanyID,
-        [Parameter(Mandatory=$true)]
-        [validateset('add','replace','remove')]
-        $Operation,
-        [Parameter(Mandatory=$true)]
-        [string]$Path,
-        [Parameter(Mandatory=$true)]
-        [string]$Value
-    )
->>>>>>> b6f6ee4c
 
     $URI = "https://$($global:CWMServerConnection.Server)/v4_6_release/apis/3.0/company/companies/$CompanyID"
     return Invoke-CWMPatchMaster -Arguments $PsBoundParameters -URI $URI
